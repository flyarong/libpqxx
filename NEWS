7.1.0
 - New query function: `query_value`, queries and converts a single value.
 - Query tuples straight into `std::tuple` using `transaction::stream()`!
 - A `stream_from` stream can now be iterated.
<<<<<<< HEAD
 - And, `stream_from` now supports more or less arbitrary queries.
 - Streaming data is now more efficient.
 - The table name in `stream_from` is now escaped.
 - You can now "convert" strings to `std::string_view`.  Mind your lifetimes!
 - If a `stream_from` row fails to convert, you can no longer retry it.
=======
 - More callable types qualify as transactors, thanks to `std::invoke`.
>>>>>>> 8f2915be
7.0.1
 - Windows build fixes.
 - Documentation for writing your own string conversions.
 - `transaction_rollback` and children are now `sql_error`, not just `failure`.
7.0.0
 - Bumped minimum required C++ version to C++17.
 - Everything has changed.  If you're porting from older versions, be careful!
 - There is now only one connection class: `connection`.
 - Removed tablereader/tablewriter, replaced by stream_from/stream_to.
 - Removed obsolete transactor framework, replaced by post-C++11 one.
 - Removed old ways of invoking parameterised and prepared statements.
 - Session variables are no longer cached.
 - If you do weird stuff with setting/getting variables, it may break.
 - Reading a variable written from raw SQL, procedures, etc, will now work.
 - Prepared statements are now registered immediately.
 - If you do weird stuff with preparing/unpreparing statements, it may break.
 - Changed exceptions and errors for many error situations.
 - Mishandling prepared statements will now break the connection.
 - Many string references and const char pointers are now `std::string_view`.
 - New `zview` class wraps `string_view` for string with terminating zero.
 - The `stream_base` abstract base class is gone.
 - Transactions no longer have an `isolation_tag` nested type.
 - The `isolation_traits` type is gone.
 - There's no more `pqxx_exception`.  Complicated things too much.
 - `pqxx::string_traits<>::name()` has been replaced with `pqxx::type_name`.
 - `to_string()` can now handle `std::vector` (to produce an SQL array).
 - All `from_string()` that took a C string now take a `std::string_view`.
 - There are now separate `string_traits` and `null_traits` templates.
 - Enums outside classes are now scoped enums.
 - `error_verbosity` is no longer nested in connection.
 - `connection::get_verbosity` is gone.
 - Some enums have changed names: `accesspolicy` to `access_policy`, and so on.
 - `dynamic_params` now accepts an accessor.
 - Fixed "const" support in arguments to parameterised/prepared statements.
 - Connection objects can now be moved.
 - `connections::options()` has been replaced by `connection_string()`.
 - Replaced pqxx-fulltest with `test_all.py`.
 - Some `size_type` have changed to different types, to match current libpq.
 - Internal overflows are more consistently caught and reported.
 - Deprecated items have been removed.
 - Large objects now require backend version 9.3 or better.
 - Seeking inside large objects now supports 64-bit sizes.
 - Visual Studio project files and sample headers are gone.  Use CMake.
 - MinGW Makefiles are gone.  Use `configure` or CMake.
 - Need PostgreSQL 10 to use robusttransaction.
 - `robusttransaction` no longer uses a log table.  Feel free to drop it.
6.4.4
 - Use pkg-config if pg-config is not available.
 - In CMake build, prefer CMake's config headers over any found in source tree.
6.4.3
 - Updated copyright strings.
 - Added missing "stream" headers to autotools-based install.
 - Added stream headers to pqxx/pqxx header.
6.4.2
 - Fix mistake for Windows in 6.4.1: use PQfreemem, not std::free.
 - Easily enable runtime checks in configure: "--enable-audit".
 - Enable optimisation in CircleCI build.
6.4.1
 - Fixed more memory leaks.
6.4.0
 - Half fix, half work around nasty notice processor life time bug.
 - Fix selective running of tests: "test/unit/runner test_infinities".
 - Added some missing `std::` qualifications.
6.3.3
 - Throw more appropriate error when unable to read client encoding.
 - CMake build fixes.
6.3.2
 - Conversion errors no longer throw pqxx::failure; always conversion_error!
 - Use C++17's built-in numeric string conversions, if available.
 - Query numeric precision in a more sensible, standard way.
 - Avoid "dead code" warning.
 - Replace obsolete autoconf macros.
 - Remove all "using namespace std".
 - CMake build fixes.
6.3.1
 - Windows compile fix (CALLBACK is a macro there).
 - Work around Visual Studio 2017 not supporting ISO 646.
6.3.0
 - New "table stream" classes by Joseph Durel: stream_from/stream_to.
 - Support weird characters in more identifiers: cursors, notifcations, etc.
 - Connection policies are deprecated.  It'll all be one class in 7.0!
 - Connection deactivation/reactivation is deprecated.
 - Some items that were documented as deprecated are now also declared as such.
 - Fix Windows bug where WSAPoll was never used.  Thanks dpolunin.
 - Fix Windows CMake build to link to socket libraries.  Thanks dpolunin.
 - Various other changes to the CMake build.
 - Fix failure when doing multiple string conversions with Visual C++.
 - Fix nested project builds in CMake.  Thanks Andrew Brownsword.
 - In Visual Studio, build for host architecture, not "x64".
 - Fix string conversion link error in Visual Studio.  Thanks Ivan Poiakov.
 - Fix string conversion to bool for "1".  Thanks Amaracs.
 - Fix in escaping of strings in arrays.  Thanks smirql.
 - Faster copying of results of large queries.  Thanks Vsevolod Strukchinsky.
 - Starting to handle encodings properly!  Thanks to Joseph Durel.
 - No longer using std::iterator (deprecated in C++17).
6.2.5
 - Removed deprecated pqxx-config.
 - Build fix on Visual C++ when not defining NOMINMAX.
 - Reduce setup code for string conversions, hopefully improving speed.
 - Allow nul bytes in tablereader.
 - Support defining string conversions for enum types.
 - Fixed const/pure attributes warning in gcc 8.
 - Updated build documentation to mention CMake option.
 - Fixed a floating-point string conversion failure with Visual Studio 2017.
6.2.4
 - Fix builds in paths containing non-ASCII characters.
 - New macro: PQXX_HIDE_EXP_OPTIONAL (to work around a client build error).
6.2.3
 - Build fixes.
6.2.2
 - Variable number of arguments to prepared or parameterised statement (#75).
 - Windows build fix (#76).
6.2.1
 - Compile fixes.
6.2.0
 - At last!  A check against version mismatch between library and headers.
 - Small compile fixes.
6.1.1
 - Small compile fixes.
 - A particular error string would always come out empty.
6.1.0
 - Dependencies among headers have changed.  You may need extra includes.
 - Library headers now include "*.hxx" directly, not the user-level headers.
 - Supports parsing of SQL arrays, when using "ASCII-like" encodings.
6.0.0
 - C++11 is now required.  Your compiler must have shared_ptr, noexcept, etc.
 - Removed configure.ac.in; we now use configure.ac directly.
 - Removed pqxx::items.  Use the new C++11 initialiser syntax.
 - Removed maketemporary.  We weren't using it.
 - Can now be built outside the source tree.
 - New, simpler, lambda-friendly transactor framework.
 - New, simpler, prepared statements and parameterised statements.
 - Result rows can be passed around independently.
 - New exec0(): perform query, expect zero rows of data.
 - New exec1(): perform query, expect (and return) a single row of data.
 - New exec_n(): perform query, expect exactly n rows of data.
 - No longer defines Visual Studio's NOMINMAX in headers.
 - Much faster configure script.
 - Most configuration items are gone.
 - Retired all existing capability flags.
 - Uses WSAPoll() on Windows.
 - Documentation on readthedocs.org, thanks Tim Sheerman-Chase.
5.1.0
 - Releases after this will require C++11!
 - Internal simplification to pqxx::result.
 - A row object now keeps its result object alive.
 - New exec() variants: "expect & return 1 row," "expect no rows," "expect n."
 - ChangeLog is gone.  It was a drag on maintenance.
5.0.1
 - Exposed sqlstate in sql_error exception class.
5.0
 - The PGSTD namespace alias is gone.  Use the std namespace directly.
 - pqxx::tuple is now pqxx::row, to avoid clashes with std::tuple.
 - Deprecated escape_binary functions dropped.
 - Deprecated notify_listener class dropped.
 - Support for many old compilers dropped.
 - Support for "long long" and "long double" types is always enabled.
 - No longer uses obsolete std::tr1 namespace; use plain std instead.
 - Now requires libpq 9.1 or better.
 - Requires server version 9.1 or better.
 - Support for REPEATABLE READ isolation level added.
 - Makefile fixes for Visual Studio 2013.
 - Supports C++11 and C++14.
 - No longer has obsolete debian & RPM packaging built in.
 - Fixed failure to abort uncommitted subtransactions on destruction.
 - Fixed failure to detect some integer overflows during conversion.
 - Build tooling uses /usr/bin/env python instead of /usr/bin/python.
 - New configure options: --with-postgres-include and --with-postgres-lib.
 - In g++ or compatible compilers, non-exported items are no longer accessible.
 - Many build fixes for various platforms and compilers.
4.0
 - API change: noticers are gone!  Use errorhandlers to capture error output.
 - API change: tablereaders and tablewriters are gone; they weren't safe.
 - API change: prepared statements are now weakly-typed, and much simpler.
 - API change: fields and tuples are now stand-alone classes in ::pqxx.
 - API change: thread-safety field have_strerror_r is now have_safe_strerror.
 - API change: notify_listener has been replaced with notification_receiver.
 - notification_receiver takes a payload parameter.
 - Easier Visual C++ setup.
 - Absolutely requires a libpq version with PQescapeStringConn.
 - Absolutely requires libpq 8.0 or better.
 - Changes for C++0x.
 - Supports clang++.
 - Visual C++ makefiles now support new-style unit tests.
 - Sample headers for more recent Visual Studio versions.
 - Fixes binary-data escaping problems with postgres 9.0.
 - Fixes problems with binary-string handling and escaping.
 - Fixes compatibility problems between 9.x libpq and 7.x backend.
 - quote_name to escape SQL identifiers for use in queries.
 - syntax_error reports error's approximate location in the query.
 - On Windows, now uses ws2_32 instead of wsock32.
 - Various Windows build fixes.
 - Updated for gcc 4.6.0.
 - configure script supports --enable-documentation/--disable-documentation.
 - Streamlined test/release toolchain.
3.1
 - Shared libraries are now versioned by ABI: 3.1 instead of 3.1.0 etc.
 - Threading behaviour is now documented, and can be queried.
 - Version information available at compile time.
 - Supports parameterized statements.
 - Result tuples now support slicing.
 - Configure with --with-tr1=boost to use BOOST shared_ptr.
 - String conversion now has its own header file.
 - Supports read-only transactions.
 - Fixed breakage with Solaris "make".
 - Uses shared_ptr if available.
 - binarystring::str() is no longer cached; no longer returns reference.
 - Fixed problems in Visual C++ Makefile for test suite.
 - Fixed problems with RPM packaging.
 - Fixed build problem on RedHat/CentOS 5.
 - Lets you check whether a prepared statement has been defined.
 - "Varargs" prepared statements.
 - Unnamed prepared statements now supported.
 - Results have iterator as well as const_iterator.
 - Rewrite of robusttransaction logic; may actually do its job now.
 - Connections support async query cancel from signal handler or thread.
 - More documentation for performance features.
3.0
 - Website is now at http://pqxx.org/ (no redirects)
 - Completely replaced cursor classes
 - More helpful error messages on failed connections
 - More detailed hierarchy of constraint-violation exception classes
 - trigger is now called notify_listener, trigger header is now notify-listen
 - New mixin base class pqxx_exception distinguishes libpqxx exception types
 - Quoting is back!  transaction_base::quote() & connection_base::quote()
 - Several build & documentation problems with Visual C++ fixed
 - Compile fixes for gcc 4.2, 4.3
 - Compile fixes for Sun Studio Express 5.9
 - Uses strlcpy() where available, instead of strncpy()
 - Keeps better track of applicable text encodings
 - Fixed bug with prepared statement parameters in separate C++ statements
 - robusttransaction now works for multiple users
 - Pipeline lets you cancel ongoing queries, e.g. because they run for too long
 - Fixed broken escaping of binary values in tablewriter
 - Floating-point types now represented with full precision
 - Proper unit tests for new functionality
 - New traits-based system for adding data types
 - Floating-point infinities now supported
 - Flushing/completing a pipeline now frees up the transaction for other use
 - Completely reworked test suite, builds and runs much faster
 - tablewriter supports writing of raw lines
2.6.9
 - Removed old 1.x API (that means all identifiers with capital letters!)
 - Tested with all current libpq versions and oldest/newest supported backends
 - No longer have old OnCommit()/OnAbort()/OnDoubt() callbacks in transactor!
 - Fixes failure when closing cursors with upper-case letters in their names
 - Fixes bug when adding triggers to connections that aren't open yet
 - Fixes bug when removing triggers
 - Fixes small memory leak when preparing statements
 - Fixes many problems with older backends
 - Fixes bug in result::swap(): protocol versions were not swapped
 - Some errors went undetected when using certain libpq versions
 - Fixes prepared statements on new libpq versions talking to old backends
 - Can estimate server version if libpq does not know how to obtain it
 - Greatly reduced memory usage while escaping strings
 - With Visual C++, creates lib/ directory if not already present
 - Useful error messages when preparing statements
 - Allows prepared statements to be registered explicitly
 - Support for "long long" types; enable with PQXX_ALLOW_LONG_LONG macro
 - Compilation errors for older libpq versions fixed
 - Some new small utility classes for disabling notice processing etc.
 - Result sets remember the queries that yielded them
 - New test script, pqxx-fulltest, tests against all current postgres versions
 - Connections can simulate failure
 - Adds password encryption function
2.6.8
 - Fixes bug: binary parameters to prepared statements truncated at nul bytes
 - New, more specific exception types to distinguish errors from server
 - Resolved serious problems with generated reference documentation
 - Automatically detect Windows socket library with MinGW
 - Windows "make" fixed to run from main directory, not win32
 - Fixes "mktemp" problems on some BSD-based platforms
 - pqxx-config is deprecated; use pkg-config instead
 - On GNU/Linux, uses poll() instead of select() to avoid file descriptor limit
 - Will provide server and protocol version information where available
 - New cursor class, absolute_cursor
2.6.7
 - New escape functions for binary data: transaction_base::esc_raw()
 - Improved detection of socket libraries, especially for MinGW
 - Works around bug in some versions of GNU grep 2.5.1
 - Fixes problem with configuration headers
 - Fixes PQprepare() detection
 - Fixes incomplete Visual C++ Makefile
 - Fixes compile error in workaround for older libpq versions
 - Removes "rpath" link option
2.6.6
 - New, encoding-safe string-escaping functions
 - Upper-case letters now allowed in prepared-statement names
 - Fixes crash in test005
 - More Visual C++ improvements
 - Removed collaboration diagrams from reference docs
 - New templating system for generating Windows Makefiles etc.
2.6.5
 - Visual C++ users: copy win32/common-sample to win32/common before editing it
 - Should fix problems finding socket library on MinGW
 - Even more work on Visual C++ problems
 - Updated documentation for Visual C++ users
 - Fixed bug in prepared statements (mostly visible on Visual C++)
 - Nested transactions work harder to detect backend support
2.6.4
 - Massively improved compatibility with Windows and Visual C++
 - Fixed late initialization of "direct" connection state
 - Fixed problem with initialization of connection capabilities
 - Fixed configuration bug for libpq in nonstandard locations
 - Sample configuration header for libpq found in PostgreSQL 8.1
2.6.3
 - Radical rework of prepared statements; INCOMPATIBLE INTERFACE CHANGE!
 - Dropped support for g++ 2.95
 - Emulate prepared statements support on old libpq or old backend
 - Bug fix: missing tutorial (release script now tests for this)
 - Automatically links in socket library on Windows or Solaris, if needed
 - Bug fix: check for std namespace didn't work
 - Fixes for Cygwin/MSYS/MinGW
2.6.2
 - Bug fix: connection state was not set up properly in some common cases
 - Bug fix: headers were installed in "include" instead of "include/pqxx"
 - Bug fix: sqlesc(string) broke with multibyte or multiple encodings
 - namedclass is now used as a virtual base; affects all subclass constructors
 - Initial implementation of subtransactions
 - Detect more connection capabilities
 - Standard library namespace can be set from configure script's command line
 - Completely reworked connection hierarchy, with separate policy objects
 - Clients can now define their own connection policies
 - Paved the way for client-defined thread synchronization
 - Now lives at http://thaiopensource.org/development/libpqxx/
2.6.1
 - Hugely improved recognition of different strerror_r() versions
 - Resolved link problems with gcc 4.0 and shared library
2.6.0
 - New macro PQXX_SHARED defines whether to use/build libpqxx as shared library
 - Robusttransaction compatible with PostgreSQL 8.1
 - Infrastructure for querying connection/backend capabilities at runtime
 - Greatly improved cursor support
 - Connection reactivation can be inhibited explicitly
 - Tries even harder to make sense of conflicting strerror_r() definitions
 - Detects connection failures that libpq glosses over
 - Reference documentation grouped into more coherent sections
 - Assumes strerror() is threadsafe on systems that have no strerror_r()
 - Now allows connection's socket number to be queried
 - New internal_error class for libpqxx-internal errors
 - With Visual C++, doesn't redefine NOMINMAX if it is defined already
 - Several compatibility improvements for Visual C++
 - Fixes and workarounds for HP-UX and HP aCC compiler
 - Phased old cursor interface out of test suite; tests ported to new interface
 - Added documentation on thread safety
 - New thread safety model
 - Large objects have functions to tell current position
 - Minor updates to tutorial (somebody pay me and I'll do more :)
 - No longer needs libpq-fs.h header
 - Meaningful error messages for ambiguous string conversions fixed
2.5.6
 - Support null parameters to prepared statements (use C-style char pointers)
2.5.5
 - Diagnoses connection failure during result transfer
 - Fixes invalid -R link option in pqxx-config
2.5.4
 - Fix workaround code for older libpq versions without PQunescapeBytea()
 - Work around grep bug in Fedora Core 4 that broke configure in UTF-8 locales
 - In Visual C++, assume libpqxx is a DLL when linking to std library as DLL
 - Missing documentation in distribution archive is back again
 - Export fewer symbols from library binary with gcc 4.0
 - Releases now automatically tested against gcc 4.0
 - Meaningful link errors for additional ambiguous string conversions
 - DLL symbol exports now automatically tested before each release
2.5.3
 - Greatly improved builds on MinGW with MSYS
 - All known problems with MinGW fixed
 - Fix bugs in stream classes that caused failures and crashes with STLport
 - Detects and uses STLport automatically
2.5.2
 - Fix memory leaks
 - Fix problems with NaN (not-a-number values) on some compilers
2.5.1
 - Fix configure script; broke when very recent libpqxx was already installed
 - Fix cursor breakage when "long" is more than 32 bits
 - Fix cases where new-style abort/doubt handlers are used
 - Fix for division-by-zero error in Visual C++ (changed sample headers)
 - Improved checking for strerror_r in configure script
 - Fix for problem MinGW has with configure script
 - Fix spurious failure of Oid check in configure script
2.5.0
 - Fix race condition in removing triggers
 - Fix binary string conversion with older libpq
 - Fix some error strings that may previously have come out wrong
 - No longer includes any libpq headers while compiling client code
 - Improved thread safety: avoid strerror() where possible
 - Prepared statements
 - Translate more error conditions to std::bad_alloc exception
 - Clearer and more specific explanations for configuration failures
 - Improved documentation
 - Looks for standard library in global namespace as well as std
 - Accepts standard C library in std namespace
 - Release script automatically tests with a range of compilers, not just one
 - Compatible with g++ 2.95 again; this time it's tested automatically
2.4.4
 - Fix problems building shared library in Visual C++
 - Fix autobuild in Debian, which was broken by mistake in BSD grep workaround
 - Fix conversion of string to floating-point type NaN
 - Remove stray CVS directories from distribution archive
 - Workaround for Visual C++ problem when issuing messages from destructors
 - Yet more workarounds for Visual C++ bugs
 - Fix situation where connection state might not be restored after failure
 - Fix configuration problem on SunOS
 - Network speedup in connection setup with pending variables and/or triggers
2.4.3
 - Yet more workarounds for bugs in Visual C++ .NET 2003
 - Fixes for SunC++ 5.5
 - On Visual C++, now defines NOMINMAX, fixing large object support
 - Workaround for BSD grep
 - Improvements for builds from CVS
 - Sample config headers for Sun ONE Studio 8
2.4.2
 - Fix minor problems with Apple's version of g++ 3.3
 - Fix problem with MingW on Windows
 - Workarounds and fixes for Visual C++.NET 2003
 - Renewed compatibility with g++ 2.95
 - More sample configuration headers
 - Updated reference documentation
 - Removed assert code
2.4.1
 - Several bugs in icursor_iterator fixed; incompatible interface changes
 - Tightens throw specifications on begin(), end(), size(), capacity()
 - Containers define reference and pointer types
 - Implements swap() in all container types
 - Implements == and != in all container types
 - Stabilizes new (but still limited) cursor interface
 - icursor_iterator thinks purely in stride granularity
 - Introduces </<=/>/>= comparisons for icursor_iterators
 - Allows "adopted SQL cursors" in new cursor interface
 - Reference-counting in binarystrings, so they can be copied (and efficiently)
 - Fixes reference-to-temporary problem with std::reverse_iterator in results
 - Result/tuple reverse_iterators no longer require std::reverse_iterator
 - Includes some sample config headers (in config/sample-headers)
 - Replaces iffy autoconf checks (avoid failures with maintainer mode's -Werror)
 - Fixes incompatibility with some implementations of Unix "cut" program (again)
2.4.0
 - Fixes incompatibility with some implementations of Unix "cut" program
 - Fixes "ptrdiff_t redefinition" problem in some environments
 - More container-like tuples, so fields can be iterated
 - All size_type types are now unsigned
 - More conservative robusttransaction--thanks Tom Lane
 - Stream-like extraction operator for result field conversion
 - Warnings about deprecated headers now suppressed while compiling library
 - Iterator constructors and copy assignments now have empty throw specs
2.3.0
 - Generates MinGW Makefile automatically
 - Documents MinGW build
 - Workaround for missing prepared-statement support
 - Potential bug fixed in closing of connections
 - Fixed incompatibility between new cursor streams and older backends
 - Removed pqxxbench
2.2.9
 - Bugfix in removing trigger
 - Added "failed connection" to regression test
 - Some changes to throw specifications
 - Putting libpq in its own namespace is optional
2.2.8
 - Moved libpq into pqxx::internal::pq namespace
 - New config system separates compiler-related items from libpq-related ones
 - Auto-generates Visual C++ Makefile, should always remain up-to-date now
2.2.7
 - Bugfix: from_string() didn't handle LONG_MIN--thanks Yannick Boivin
2.2.6
 - Complete "pipeline" rewrite, for better exception safety
 - New garbage collection scheme for "result;" constructors now exception-free
2.2.5
 - First new cursor classes!
 - Fixed strange failure in tablewriter during large insertions
 - Updated tutorial
2.2.4
 - New utility class template, items<> for easy container initialization
 - New utility function template, separated_list()
 - Error handling bugfix in tablewriter
 - Fixed tablereader handling of lines ending in empty fields
 - tablereader lines no longer end in newline with old libpq versions
2.2.3
 - Trigger names no longer need to be proper identifiers
 - Compile fixes for g++ 3.4.0 and other modern compilers
 - Tablestreams may specify column lists
 - Deprecated Quote() in favour of sqlesc(); improved quoting
 - Fixed generation of libpqxx.spec
2.2.2
 - Bugfix in fieldstream w.r.t. reading strings on some systems
 - Renamed config.h to internalconfig.h to avoid confusion
 - New connection functions allow client to sleep until notification arrives
 - Notification functions return number of notifications received
 - Even fewer client-visible macros exported by libconfig.h
2.2.1
 - New, 2.x-style string conversions without locale problem
 - Documentation improvements
 - Implemented result::swap()
2.2.0
 - Installs to /usr/local by default, NOT to /usr/local/pqxx like before!
 - Uses Postgres-provided script to find Postgres (thanks Peter Eisentraut)
 - Which means no more configure arguments required on Irix (thanks Arjen Baart)
 - Fixes long-standing bug in result class!
 - New pipeline class for throughput optimization
 - New field stream class: read result field as C++ stream
 - Separate namespace pqxx::internal for definitions not relevant to the user
 - More Windows compilation fixes
 - SUN Workshop 6 compile fixes and workarounds (thanks Jon Meinecke)
 - Implemented reverse_iterator for result class
 - Checks for functional std::reverse_iterator template
 - Preliminary Makefile for MinGW compiler (thanks Pasquale Fersini)
 - Changed the way unique<> works
 - Checks for functional std::count_if()
 - Bugs fixed & test programs added
2.1.3
 - Makefile fixes for Visual C++, thanks Paresh Patel
 - Library ABI versioning implemented, thanks Roger Leigh
 - Uses old SQL isolation level syntax for compatibility, thanks koun@sina.com
 - tablestreams can explicitly complete() before destructor
 - Bugfix in robusttransaction: forgot to set isolation level
 - Fixed off-by-ones in tablewriter escape code
 - tablestreams now use \n-style escape sequences
 - tablestreams support octal numbers
 - Freely definable "null" strings in tablestreams, as originally intended
 - Improved Debian packaging, thanks Roger Leigh
 - tablestreams use libpq's new-style COPY functions, if available
 - Extended automation of build/release procedure
 - tablewriter writes in nonblocking mode to help hide communication latency
 - Can get backend variables as well as set them
 - More configuration macro cleanups
 - Workaround for missing clear() in standard string
 - Merry Christmas!
2.1.2
 - Compile fix for gcc libstdc++ 2.9, thanks Jaroslaw Staniek
 - Moved deprecated functions below current ones
 - Cleanups for Debian packaging (thanks Roger Leigh, new Debian maintainer!)
 - Updated authors listings
 - Bumped ABI version number for the first time (now 2:0:1)
2.1.1
 - More workarounds for gcc 2.95
 - Automated tools keep test makefiles up to date
2.1.0
 - Asynchronous connections
 - Fixed configure --includedir option (thanks Ray Dassen!)
 - Compile fixes for SUN Workshop 6, and one for gcc on FreeBSD 4.8
2.0.0
 - New stable release!
 - Includes all changes since 1.5 release.
 - Workarounds for Microsoft Visual C++ 7 problems.  Thanks Costin Musteata!
 - No longer need to define PQXX_NO_PARTIAL_CLASS_TEMPLATE_SPECIALISATION
 - Integrated Windows configuration into regular configuration
 - Only uses #warning if preprocessor supports it
 - Works on libpq versions without PQ[un]escapeBytea()
1.9.9
 - Minor documentation changes
1.9.8
 - Workaround for compile problem with postgres 7.3
 - Convenience typedef for transaction<>: "work"
1.9.7
 - binarystring rewritten and moved to its own file
 - binarystring::size() does not include terminating null byte!
 - Implemented escaping of binary strings
 - Fix in workaround for missing numeric_limits on some compilers
 - String conversion supported for unsigned char *
 - More helpful link errors for unsupported string conversions
 - Complete test coverage
1.9.6
 - Fixes in "field table" support
 - Improved coexistence with client program's config.h, if any
 - Prefixed autoconf macros used in headers with "PQXX_"
1.9.5
 - Header file contents moved to .hxx files for editor filetype recognition
 - Fixes wrong timestamp for include/pqxx/result in 1.9.4 distribution
1.9.4
 - Fixes Visual C++ build problem when compiling as library
1.9.3
 - Quick release for various minor changes
1.9.2
 - Renamed most public member functions to all-lower-case names
 - <pqxx/all> (previously <pqxx/all.h> is now called <pqxx/pqxx>
1.9.1
 - tablestream destructor crashed if table didn't exist (thanks Sean [Rogers?])
 - Renamed all header files to remove ".h" suffix
 - Tables created by regression test now prefixed with "pqxx" for safety
 - Large objects now considered stable
 - Migrated tutorial from SGML to DocBook XML (thanks Wichert Akkerman)
 - Added tests 57-59
 - Fixed compile error in largeobject
 - Updated Windows makefiles
1.9.0
 - EVERYTHING HAS CHANGED.  Read the list or run into trouble!
 - CURSOR HAS INCOMPATIBLE CHANGES AND MAY BE REPLACED COMPLETELY
 - CACHEDRESULT HAS INCOMPATIBLE CHANGES (won't compile without changes)
 - REVISE YOUR TRANSACTORS; now templatized on transaction type
 - Finally got license file in order
 - Incompatible change in setting transactor quality of service
 - Cursors require serializable isolation level (checked at link time)
 - Renamed Connection_base to connection_base, Connection to connection,
   LazyConnection to lazyconnection
 - Renamed LargeObject to largeobject, LargeObjectAccess to largeobjectaccess
 - Renamed Noticer to noticer
 - Renamed Trigger to trigger
 - Renamed Result to result, Tuple to tuple, Field to field
 - Renamed Unique<> to unique<>
 - Renamed CachedResult to cachedresult
 - Transformed Transaction Taxonomy (TTT):
 - Renamed Transaction_base to transaction_base
 - Renamed Transaction to transaction
 - Renamed Transactor to transactor<> (now a template)
 - Implemented transaction isolation levels as compile-time static properties
 - transaction and robusttransaction now templatized on their isolation levels
 - cachedresult requires serializable isolation level (checked at link time)
 - Now need to include pqxx/transactor.h yourself if you need transactors
 - Large objects require real backend transaction at compile time
 - New type oid and constant oid_none for row identifiers resp. null oid
 - Added some forgotten PQXX_LIBEXPORTs
 - Tweaked documentation in many places
1.8.1
 - By popular request: more convenient way to read field values
 - Documented locale sensitivity of ToString(), FromString(), Field::to()
1.8.0
 - Compiles on gcc 2.95 again (heavy streambuf workarounds in largeobject.h)
 - ConnectionItf renamed to Connection_base, TransactionItf to Transaction_base
 - connectionitf.h is now connection_base.h, transactionitf.h connection_base.h
1.7.8
 - BinaryString class for unescaping bytea strings
 - PQAlloc template keeps track of libpq-allocated objects
 - Removed some consts in Unique<>, ConnectionItf, sorry!
 - Can now set session variables on connections, transactions
1.7.7
 - ./configure also looks for postgres in /usr/local/pgsql
 - test007 now uses SQL_ASCII as its test encoding
 - integrated Greg Hookey's Debian packaging
1.7.6
 - added postgres library (libpq) to dynamic link path
1.7.5
 - added test052 - test055
 - added Result::Tuple::ColumnNumber()
 - also test setting of client encodings
 - removed superfluous versions of to_file() from large object classes
1.7.4
 - new exception class, sql_error, remembers query text
 - moved exception classes to new file include/pqxx/except.h
 - test cases report texts of any failed queries
 - added tools/rmlo.cxx
1.7.3
 - default constructors for connection classes
 - revamped seeking operations on large objects
 - better error messages in large objects
 - added test050, test051
1.7.2
 - more workarounds for Sun CC 5.1, thanks Jeroen van Erp!
 - preliminary support for "named" queries
 - can now Quote() string constants
 - included Doxyfile in distribution archive
 - helps avoid Windows memory allocation problem in DLLs
 - allows setting of client character set encoding
1.7.1
 - regenerated documentation
1.7.0
 - removed all deprecated features
 - connection string documentation in README
 - separate Connection, LazyConnection classes
 - made test001 more concise
 - added test049
1.6.4
 - configure script now respects different std namespace
1.6.3
 - olostream, lostream now flush themselves before closing
 - fixed compilation problems when using ToString<>() on a plain char *
 - compilation fixes for Sun compiler (thanks Jeroen van Erp!)
 - added .pc file for pkgconfig (thanks Ray Dassen!)
1.6.2
 - Debian packaging added to distribution archive
 - new ilostream, olostream, lostream classes
1.6.1
 - large object's cunlink() replaced by remove()
 - default constructor for LargeObject
1.6.0
 - new large objects interface
 - added test048
1.5.0
 - allow result fields to be written to streams
 - removed confusing CachedResult::clear()
 - minor documentation updates
 - added test046, test047
 - added <pqxx/all.h> convenience header
1.4.5
 - fixed crash CachedResult that was less shallow than I thought
 - fixed quoting problem with adopted SQL cursors
1.4.4
 - (forgot to save cursor.cxx with new constructor in 1.4.4, sorry)
1.4.3
 - all tests now have three-digit numbers
 - Cursor can adopt SQL cursor returned by a function
1.4.2
 - bugfix in CachedResult when accessing empty Results
 - minor documentation improvements
1.4.1
 - documents new homepage: http://pqxx.tk/
 - Connection constructor accepts null connect string
 - Exec() now also takes queries as C++ strings
1.4.0
 - Connection::IsOpen() renamed to is_open()
 - NoticeProcessor replaced by Noticer (with C++ linkage)
1.3.7:
 - detects nasty rare problem case with Cursors in unknown positions
1.3.6:
 - fixed detection of missing PQescapeString().  Thanks David Wright!
v1.3.5:
 - documented Windows build procedure
 - fixed problem with upper-case letters in cursor names.  Thanks key88!
2003-01-19 16:00, v1.3.4:
 - support long double type
 - clarified some error messages
2003-01-08 18:45, v1.3.3:
 - fix missing include in test13
2003-01-07 02:30, v1.3.2:
 - configure looks for postgres includes/library in more places, thanks Ray!
2003-01-02 23:00, v1.3.1:
 - bugfix in Cursor positioning
2003-01-02 20:30, v1.3.0:
 - absolute positioning for Cursor
 - better documentation on cursors
 - reduced, but improved test suite output
2002-12-23 17:30, v1.2.8:
 - Cursor::Move() returns number of rows skipped
 - new typedef Cursor::size_type
2002-12-14 23:30, v1.2.7:
 - test suite now distinguishes expected errors from unexpected ones
2002-12-09 20:00, v1.2.6:
 - fixed some Cursor test cases for change in postgres 7.3
 - added important warning to Cursor
2002-12-09 02:00, v1.2.5:
 - added important warning to CachedResult
2002-12-08 14:14, v1.2.4:
 - fixed compile error on some systems in include/pqxx/util.h
2002-12-04 12:00, v1.2.3:
 - workaround for broken <sys/select.h> on some systems
 - fixed Quote() bug
2002-12-03 01:30, v1.2.2:
 - fixed serious CachedResult bug
 - added test41
2002-12-02 17:00, v1.2.1:
 - hopefully fixed cursor bug with PostgreSQL 7.3
2002-12-01 22:00, v1.2.0:
 - new CachedResult class
2002-11-07 13:15, v1.1.4:
 - workaround for missing InvalidOid definition
2002-10-23 16:00, v1.1.3:
 - Cursor & TableStream hierarchy now work on any transaction type
 - get no. of affected rows & oid of inserted row from Result
 - increased test coverage
2002-10-21 01:30, v1.1.2:
 - updated build procedure
 - Debian packaging improvements
2002-09-25 03:00, v1.1.1:
 - supports activating/deactivating of connections
 - various Connection getters now activate deferred connection first
2002-09-23 01:00, v1.1.0:
 - supports lazy connections (added 19 test cases just for these)
 - greatly reduced performance overhead for RobustTransaction
 - removed id field from RobustTransaction's transaction log tables
2002-09-14 20:00, v1.0.1:
 - now lives on GBorg
 - various packaging updates
2002-06-12 17:30, v0.5.1:
 - no longer have to destroy one transaction before creating the next
2002-06-07 17:15, v0.5.0:
 - "make install" now finally installs headers!
 - distribution now includes SGML (DocBook) version of tutorial
2002-06-04 15:00, v0.4.4:
 - may now have multiple triggers with same name on single connection
2002-06-02 23:00, v0.4.3:
 - fixed TableReader problem with \t and \n
2002-06-01 21:00, v0.4.2:
 - hopefully fixes compile problem with broken std::iterator
 - configure no longer requires --with-postgres-include=/usr/include/postgresql
2002-05-29 22:00, v0.4.1:
 - can now also handle bool, unsigned char, short field types
2002-05-27 22:30, v0.4.0:
 - RENAMED Transactor::TRANSACTIONTYPE to argument_type for STL conformance
 - RENAMED Result::Field::name() to Name()
 - documentation improvements
 - minor optimizations
2002-05-18 00:00, v0.3.1:
 - removed broken postgres_fe.h dependency (hopefully permanent fix)
2002-05-12 22:45, v0.3.0:
 - also looks for postgres_fe.h in postgres' internal/ directory (tmp fix)
2002-05-05 01:30, v0.2.3:
 - extensive build instructions in README
 - make check now controlled through PG environment variables
2002-05-04 19:30, v0.2.2:
 - more STL conformance
 - fixed regression test
 - test6 now copies "orgevents" to "events" by default
2002-04-28 23:45 Version bumped to 0.2
2002-04-28 23:45 Self-generated distribution archive
2002-04-27 14:20 Replaced automake symlinks with actual files
2002-04-07 02:30 Released with configure script
2002-03-29 01:15 Not yet released.  Still integrating autogen stuff...<|MERGE_RESOLUTION|>--- conflicted
+++ resolved
@@ -1,16 +1,14 @@
 7.1.0
- - New query function: `query_value`, queries and converts a single value.
  - Query tuples straight into `std::tuple` using `transaction::stream()`!
- - A `stream_from` stream can now be iterated.
-<<<<<<< HEAD
  - And, `stream_from` now supports more or less arbitrary queries.
  - Streaming data is now more efficient.
  - The table name in `stream_from` is now escaped.
  - You can now "convert" strings to `std::string_view`.  Mind your lifetimes!
  - If a `stream_from` row fails to convert, you can no longer retry it.
-=======
+7.0.2
+ - New query function: `query_value`, queries and converts a single value.
+ - A `stream_from` stream can now be iterated.
  - More callable types qualify as transactors, thanks to `std::invoke`.
->>>>>>> 8f2915be
 7.0.1
  - Windows build fixes.
  - Documentation for writing your own string conversions.
