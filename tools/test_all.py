--- conflicted
+++ resolved
@@ -31,11 +31,8 @@
 from tempfile import mkdtemp
 from textwrap import dedent
 
-<<<<<<< HEAD
-=======
 
 CPUS = cpu_count()
->>>>>>> 3aa60c22
 
 GCC_VERSIONS = list(range(7, 12))
 GCC = ['g++-%d' % ver for ver in GCC_VERSIONS]
@@ -63,16 +60,14 @@
 }
 
 
-<<<<<<< HEAD
-# Generators to use with CMake.  I prefer Ninja if available, because it's
-# fast.  But hey, "make" will work.
+# CMake "generators."  Maps a value for cmake's -G option (None for default) to
+# a command line to run.
+#
+# I prefer Ninja if available, because it's fast.  But hey, the default will
+# work.
 #
 # Maps the name of the generator (as used with cmake's -G option) to the
-# actual build command.  Why can't these just be the same!?
-=======
-# CMake "generators."  Maps a value for cmake's -G option (None for default) to
-# a command line to run.
->>>>>>> 3aa60c22
+# actual command line needed to do the build.
 CMAKE_GENERATORS = {
     'Ninja': ['ninja'],
     None: ['make', '-j%d' % CPUS],
@@ -325,23 +320,18 @@
     """Do it all."""
     if not os.path.isdir(args.logs):
         raise Fail("Logs location '%s' is not a directory." % args.logs)
-<<<<<<< HEAD
-    print("\nChecking available compilers.")
-    compiler_candidates = args.compilers.split(',')
-=======
+
     if args.verbose:
         print("\nChecking available compilers.")
->>>>>>> 3aa60c22
+
+    compiler_candidates = args.compilers.split(',')
     compilers = check_compilers(
         compiler_candidates, args.stdlibs.split(','),
         verbose=args.verbose)
-<<<<<<< HEAD
     if list(compilers) == []:
         raise Fail(
             "Did not find any viable compilers.  Tried: %s."
             % ', '.join(compiler_candidates))
-=======
-
 
     opt_levels = args.optimize.split(',')
     link_types = LINK.items()
@@ -352,7 +342,6 @@
         opt_levels = opt_levels[:1]
         link_types = list(link_types)[:1]
         debug_mixes = list(debug_mixes)[:1]
->>>>>>> 3aa60c22
 
     print("\nStarting builds.")
     for opt in sorted(opt_levels):
